--- conflicted
+++ resolved
@@ -5,21 +5,7 @@
 
 #define EME2_BLOCK_SIZE 16
 
-<<<<<<< HEAD
-struct eme2_ctx {
-    struct crypto_cipher *child;    /* the underlying cipher */
-    struct crypto_blkcipher *child_ecb;
-                                    /* the underlying cipher in ECB mode */
-
-    void *buffer;                   /* auxiliary buffer */
-    unsigned int buffer_size;       /* aux. buffer size */
-
-    be128 key_ad;                   /* K_AD  - the associated data key */
-    be128 key_ecb;                  /* K_ECB - the ECB pass key */
-};
-=======
 struct eme2_ctx;
->>>>>>> 52b7487b
 
 int eme2_encrypt(struct eme2_ctx *ctx,
                  struct scatterlist *dst, struct scatterlist *src,
