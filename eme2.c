/*
 * EME2: Encrypt-mix-encrypt-v2 mode
 * As defined in IEEE Std 1619.2-2010
 *
 * Copyright (c) 2015 Ondrej Mosnacek <omosnacek@gmail.com>
 *
 * Based on ecb.c and xts.c
 * Copyright (c) 2007 Rik Snel <rsnel@cube.dyndns.org>
 * Copyright (c) 2006 Herbert Xu <herbert@gondor.apana.org.au>
 *
 * This program is free software; you can redistribute it and/or modify it
 * under the terms of the GNU General Public License as published by the Free
 * Software Foundation; either version 2 of the License, or (at your option)
 * any later version.
 */

#include <crypto/algapi.h>
#include <crypto/gf128mul.h>
#include <crypto/internal/skcipher.h>
#include <linux/completion.h>
#include <linux/err.h>
#include <linux/init.h>
#include <linux/kernel.h>
#include <linux/module.h>
#include <linux/scatterlist.h>

#include "bufwalk.h"
#include "eme2.h"
#include "eme2_test.h"
<<<<<<< HEAD
#include <crypto/gf128mul.h>

/* the size of auxiliary buffer: */
#define EME2_AUX_BUFFER_SIZE PAGE_SIZE

struct eme2_ctx {
   struct crypto_cipher *child;    /* the underlying cipher */

   void *buffer;                   /* auxiliary buffer */
   unsigned int buffer_size;       /* aux. buffer size */

   be128 key_ad;                   /* K_AD  - the associated data key */
   be128 key_ecb;                  /* K_ECB - the ECB pass key */
};
=======
#include "blockwalk.h"
>>>>>>> 03851fae

typedef void (*eme2_crypt_fn)(struct crypto_cipher *, u8 *, const u8 *);
typedef int  (*eme2_crypt_ecb_fn)(struct ablkcipher_request *req);

<<<<<<< HEAD
static int setkey(struct crypto_tfm *parent, const u8 *key, unsigned int keylen)
=======
union eme2_block {
    be128 b128;
    u8 bytes[EME2_BLOCK_SIZE];
};

static inline void eme2_block_set_zero(union eme2_block *out)
{
    /* TODO: see if this is OK (portable and stuff...): */
    out->b128.a = 0U;
    out->b128.b = 0U;
}

static inline void eme2_block_xor(
        union eme2_block *res,
        const union eme2_block *x, const union eme2_block *y)
{
    be128_xor(&res->b128, &x->b128, &y->b128);
}

static inline void eme2_block_gf128mul(
        union eme2_block *res, const union eme2_block *x)
{
    gf128mul_x_ble(&res->b128, &x->b128);
}

struct eme2_req_ctx {
    struct ablkcipher_request* parent;

    eme2_crypt_fn crypt_fn;
    eme2_crypt_ecb_fn crypt_ecb_fn;

    union eme2_block mp, ccc1;

    struct ablkcipher_request ecb_req CRYPTO_MINALIGN_ATTR;
};

struct eme2_ctx {
   struct crypto_cipher *child; /* the underlying cipher */
   struct crypto_ablkcipher *child_ecb;
                                /* the underlying cipher in ECB mode */
   union eme2_block key_ad;     /* K_AD  - the associated data key */
   union eme2_block key_ecb;    /* K_ECB - the ECB pass key */
};

struct eme2_instance_ctx {
    struct crypto_spawn spawn;
    struct crypto_skcipher_spawn ecb_spawn;
};

static void eme2_req_ctx_init(
        struct eme2_req_ctx *rctx, struct ablkcipher_request *req,
        eme2_crypt_fn crypt_fn, eme2_crypt_ecb_fn crypt_ecb_fn)
{
    rctx->parent = req;

    rctx->crypt_fn = crypt_fn;
    rctx->crypt_ecb_fn = crypt_ecb_fn;
}

static int setkey(struct crypto_ablkcipher *cipher,
                  const u8 *key, unsigned int keylen)
>>>>>>> 03851fae
{
    struct crypto_tfm *parent = &cipher->base;

    /* the key consists of two 16-byte keys and a cipher key */
    const union eme2_block *key_ad  = (const union eme2_block *)key;
    const union eme2_block *key_ecb = key_ad + 1;
    const u8 *key_aes = (key_ecb + 1)->bytes;

    unsigned int key_aes_len = keylen - 2 * EME2_BLOCK_SIZE;

    struct eme2_ctx *ctx = crypto_ablkcipher_ctx(cipher);
    struct crypto_cipher *child = ctx->child;
    struct crypto_ablkcipher *child_ecb = ctx->child_ecb;
    u32 *flags = &parent->crt_flags;
    int err;

    if (keylen < 2 * EME2_BLOCK_SIZE) {
        /* tell the user why there was an error */
        *flags |= CRYPTO_TFM_RES_BAD_KEY_LEN;
        return -EINVAL;
    }

    /* child cipher, uses K_AES */
    crypto_cipher_clear_flags(child, CRYPTO_TFM_REQ_MASK);
    crypto_cipher_set_flags(child, crypto_tfm_get_flags(parent) &
                            CRYPTO_TFM_REQ_MASK);
    err = crypto_cipher_setkey(child, key_aes, key_aes_len);
    if (err)
        return err;

    crypto_tfm_set_flags(parent, crypto_ablkcipher_get_flags(child_ecb) &
                         CRYPTO_TFM_RES_MASK);

    crypto_ablkcipher_clear_flags(child_ecb, CRYPTO_TFM_REQ_MASK);
    crypto_ablkcipher_set_flags(child_ecb, crypto_tfm_get_flags(parent) &
                                CRYPTO_TFM_REQ_MASK);
    err = crypto_ablkcipher_setkey(child_ecb, key_aes, key_aes_len);
    if (err)
        return err;

    crypto_tfm_set_flags(parent, crypto_ablkcipher_get_flags(child_ecb) &
                         CRYPTO_TFM_RES_MASK);

    /* copy the "associated data" and "ECB pass" keys into context: */
    ctx->key_ad  = *key_ad;
    ctx->key_ecb = *key_ecb;
    return 0;
}

static inline void eme2_xor_padded(union eme2_block *dst, const u8 *src,
                                   unsigned int size)
{
    crypto_xor(dst->bytes, src, size);
    dst->bytes[size] ^= 0x80;
}

static inline void eme2_process_assoc_data_step(
        struct crypto_cipher *cipher, union eme2_block *t_star,
        union eme2_block *k_ad, const union eme2_block *t)
{
    union eme2_block tmp;
    /* K_AD = mult-by-alpha(K_AD) */
    eme2_block_gf128mul(k_ad, k_ad);

    /* TT_j = AES-Enc(K_AES, K_AD xor T_j) xor K_AD */
    /* T_star = T_star xor TT_j */
    eme2_block_xor(&tmp, k_ad, t);
    crypto_cipher_encrypt_one(cipher, tmp.bytes, tmp.bytes);
    eme2_block_xor(t_star, t_star, &tmp);
    eme2_block_xor(t_star, t_star, k_ad);
}

/* the function "H" for preprocessing the associated data */
static inline void eme2_process_assoc_data(
        const struct eme2_ctx *ctx, union eme2_block *t_star,
        const u8 *ad, unsigned int ad_bytes)
{
    unsigned int full_blocks = ad_bytes / EME2_BLOCK_SIZE;
    unsigned int extra_bytes = ad_bytes % EME2_BLOCK_SIZE;

    const union eme2_block *t = (const union eme2_block *)ad;
    union eme2_block k_ad;
    union eme2_block last_block;
    unsigned int j;

    /* special case for no associated data: */
    if (ad_bytes == 0) {
        /* T_star = AES-Enc(K_AES, K_AD) */
        crypto_cipher_encrypt_one(ctx->child, t_star->bytes, ctx->key_ad.bytes);
        return;
    }

    eme2_block_set_zero(t_star);

    k_ad = ctx->key_ad;
    for (j = 0; j < full_blocks; j++) {
        eme2_process_assoc_data_step(ctx->child, t_star, &k_ad, &t[j]);
    }

    if (extra_bytes != 0) {
        /* pad the last block: */
        eme2_block_set_zero(&last_block);
        memcpy(last_block.bytes, t[full_blocks].bytes, extra_bytes);
        last_block.bytes[extra_bytes] = 0x80;

        /* one more mult-by-alpha is required for padded block: */
        /* K_AD = mult-by-alpha(K_AD) */
        eme2_block_gf128mul(&k_ad, &k_ad);

        eme2_process_assoc_data_step(ctx->child, t_star, &k_ad, &last_block);
    }
}

static int eme2_err_is_bad(struct ablkcipher_request *req, int err)
{
    switch (err) {
    case 0:
    case -EINPROGRESS:
        return 0;
    case -EBUSY:
        return !(req->base.flags & CRYPTO_TFM_REQ_MAY_BACKLOG);
    default:
        return 1;
    }
}

static int eme2_phase1(struct eme2_req_ctx *rctx);
static int eme2_phase2(struct eme2_req_ctx *rctx);
static int eme2_phase3(struct eme2_req_ctx *rctx);

static void eme2_phase2_cb(struct crypto_async_request *subreq, int err)
{
    struct eme2_req_ctx *rctx = subreq->data;
    struct ablkcipher_request *req = rctx->parent;

    switch (err) {
    case 0:
    case -EINPROGRESS:
        return;
    default:
        ablkcipher_request_complete(req, err);
        return;
    }

    err = eme2_phase2(rctx);
    if (eme2_err_is_bad(req, err)) {
        ablkcipher_request_complete(req, err);
    }
}

static void eme2_phase3_cb(struct crypto_async_request *subreq, int err)
{
    struct eme2_req_ctx *rctx = subreq->data;
    struct ablkcipher_request *req = rctx->parent;

    switch (err) {
    case 0:
    case -EINPROGRESS:
        return;
    default:
        ablkcipher_request_complete(req, err);
        return;
    }

    err = eme2_phase3(rctx);
    if (eme2_err_is_bad(req, err)) {
        ablkcipher_request_complete(req, err);
    }
}

static int eme2_crypt_start(struct eme2_req_ctx *rctx, unsigned int ivsize)
{
    struct ablkcipher_request *req = rctx->parent;

    struct crypto_ablkcipher *tfm = crypto_ablkcipher_reqtfm(req);
    struct eme2_ctx *ctx = crypto_ablkcipher_ctx(tfm);

    struct ablkcipher_request *subreq = &rctx->ecb_req;

    /* input must be at least one block: */
    if (unlikely(req->nbytes < EME2_BLOCK_SIZE)) {
        /* TODO: see if this is the right error code to use here */
        /* (xts.c uses just BUG_ON... */
        return req->nbytes == 0 ? 0 : -EINVAL;
    }

    /* init both MP and CCC_1 to T_star: */
    eme2_process_assoc_data(ctx, &rctx->mp, req->info, ivsize);
    rctx->ccc1 = rctx->mp;

    ablkcipher_request_set_tfm(subreq, ctx->child_ecb);
    return eme2_phase1(rctx);
}

static int eme2_phase1(struct eme2_req_ctx *rctx)
{
    struct ablkcipher_request *subreq = &rctx->ecb_req;
    struct ablkcipher_request *req = rctx->parent;

    struct crypto_ablkcipher *tfm = crypto_ablkcipher_reqtfm(req);
    struct eme2_ctx *ctx = crypto_ablkcipher_ctx(tfm);

    struct blockwalk walk;
    unsigned int avail, reqsize = req->nbytes & EME2_BLOCK_MASK;
    union eme2_block *cursor_in, *cursor_out;
    union eme2_block buffer, l;
    int err;

    /* L = K_ECB */
    l = ctx->key_ecb;

    blockwalk_start(&walk, EME2_BLOCK_SIZE, crypto_ablkcipher_alignmask(tfm),
                    buffer.bytes, req->src, req->dst, reqsize);

    do {
        blockwalk_next_chunk(&walk);

        avail       = blockwalk_chunk_size(&walk);
        cursor_in   = blockwalk_chunk_in(&walk);
        cursor_out  = blockwalk_chunk_out(&walk);

        while (avail >= EME2_BLOCK_SIZE) {
            /* P_j' = L xor P_j */
            eme2_block_xor(cursor_out, &l, cursor_in);

            /* L = mult-by-alpha(L) */
            eme2_block_gf128mul(&l, &l);

            avail -= EME2_BLOCK_SIZE;
            ++cursor_in;
            ++cursor_out;
        }
    } while (blockwalk_bytes_left(&walk));
    blockwalk_next_chunk(&walk);

    ablkcipher_request_set_crypt(
                subreq, req->dst, req->dst,
                reqsize, NULL);
    ablkcipher_request_set_callback(
                subreq, rctx->parent->base.flags,
                &eme2_phase2_cb, rctx);
    err = rctx->crypt_ecb_fn(subreq);
    if (err != 0) {
        return err;
    }
    return eme2_phase2(rctx);
}

static int eme2_phase2(struct eme2_req_ctx *rctx)
{
    struct ablkcipher_request *subreq = &rctx->ecb_req;
    struct ablkcipher_request *req = rctx->parent;

    struct crypto_ablkcipher *tfm = crypto_ablkcipher_reqtfm(req);
    struct eme2_ctx *ctx = crypto_ablkcipher_ctx(tfm);

    struct blockwalk walk;
    unsigned int avail, j, reqsize = req->nbytes & EME2_BLOCK_MASK;
    union eme2_block *cursor_in, *cursor_out;
    union eme2_block buffer, mc, mp, m, m1;
    int err;

    blockwalk_start(&walk, EME2_BLOCK_SIZE, crypto_ablkcipher_alignmask(tfm),
                    buffer.bytes, req->dst, req->dst, req->nbytes);

    do {
        blockwalk_next_chunk(&walk);

        avail       = blockwalk_chunk_size(&walk);
        cursor_in   = blockwalk_chunk_in(&walk);
        cursor_out  = blockwalk_chunk_out(&walk);

        while (avail >= EME2_BLOCK_SIZE) {
            /* MP = MP xor PPP_j */
            eme2_block_xor(&rctx->mp, &rctx->mp, cursor_in);

            avail -= EME2_BLOCK_SIZE;
            ++cursor_in;
            ++cursor_out;
        }
    } while (blockwalk_bytes_left(&walk));

    if (unlikely(avail != 0)) {
        /* MP = MP xor PPP_m */
        eme2_xor_padded(&rctx->mp, cursor_in->bytes, avail);

        /* MM = AES-Enc(K_AES, MP) */
        rctx->crypt_fn(ctx->child, mc.bytes, rctx->mp.bytes);

        /* C_m = P_m xor MM [truncated] */
        crypto_xor(cursor_out->bytes, mc.bytes, avail);

        /* CCC_1 = CCC_1 xor CCC_m */
        eme2_xor_padded(&rctx->ccc1, cursor_out->bytes, avail);

        /* MC = MC_1 = AES-Enc(K_AES, MM) */
        rctx->crypt_fn(ctx->child, mc.bytes, mc.bytes);
    } else {
        /* MC = MC_1 = AES-Enc(K_AES, MP) */
        rctx->crypt_fn(ctx->child, mc.bytes, rctx->mp.bytes);
    }
    blockwalk_next_chunk(&walk);

    /* M = M_1 = MP xor MC */
    eme2_block_xor(&m1, &rctx->mp, &mc);
    m = m1;

    /* CCC_1 = CCC_1 xor MC */
    eme2_block_xor(&rctx->ccc1, &rctx->ccc1, &mc);

    /* L = K_ECB */
    j = 0;

    blockwalk_start(&walk, EME2_BLOCK_SIZE, crypto_ablkcipher_alignmask(tfm),
                    buffer.bytes, req->dst, req->dst, reqsize);
    do {
        blockwalk_next_chunk(&walk);

        avail       = blockwalk_chunk_size(&walk);
        cursor_in   = blockwalk_chunk_in(&walk);
        cursor_out  = blockwalk_chunk_out(&walk);

        /* skip the first block: */
        if (unlikely(j == 0)) {
            ++j;
            avail -= EME2_BLOCK_SIZE;
            ++cursor_in;
            ++cursor_out;
        }

        while (avail >= EME2_BLOCK_SIZE) {
            if (likely(j % 128 != 0)) {
                /* M = mult-by-alpha(M) */
                eme2_block_gf128mul(&m, &m);

                /* CCC_j = PPP_j xor M */
                eme2_block_xor(cursor_out, cursor_in, &m);
            } else {
                /* MP = PPP_j xor M_1 */
                eme2_block_xor(&mp, cursor_in, &m1);
                /* MC = AES-Enc(K_AES, MP) */
                rctx->crypt_fn(ctx->child, mc.bytes, mp.bytes);
                /* M = MP xor MC */
                eme2_block_xor(&m, &mp, &mc);
                /* CCC_j = MC xor M_1 */
                eme2_block_xor(cursor_out, &mc, &m1);
            }
            /* CCC_1 = CCC_1 xor CCC_j */
            eme2_block_xor(&rctx->ccc1, &rctx->ccc1, cursor_out);

            ++j;
            avail -= EME2_BLOCK_SIZE;
            ++cursor_in;
            ++cursor_out;
        }
    } while (blockwalk_bytes_left(&walk));
    blockwalk_next_chunk(&walk);

    ablkcipher_request_set_crypt(
                subreq, req->dst, req->dst,
                reqsize, NULL);
    ablkcipher_request_set_callback(
                subreq, rctx->parent->base.flags,
                &eme2_phase3_cb, rctx);
    err = rctx->crypt_ecb_fn(subreq);
    if (err != 0) {
        return err;
    }
    return eme2_phase3(rctx);
}

static int eme2_phase3(struct eme2_req_ctx *rctx)
{
    struct ablkcipher_request *req = rctx->parent;

    struct crypto_ablkcipher *tfm = crypto_ablkcipher_reqtfm(req);
    struct eme2_ctx *ctx = crypto_ablkcipher_ctx(tfm);

    struct blockwalk walk;
    unsigned int avail, reqsize = req->nbytes & EME2_BLOCK_MASK;
    union eme2_block *cursor_in, *cursor_out;
    union eme2_block buffer, l;
    int first_block = 1;

    /* L = K_ECB */
    l = ctx->key_ecb;

    blockwalk_start(&walk, EME2_BLOCK_SIZE, crypto_ablkcipher_alignmask(tfm),
                    buffer.bytes, req->src, req->dst, reqsize);

    do {
        blockwalk_next_chunk(&walk);

        avail       = blockwalk_chunk_size(&walk);
        cursor_in   = blockwalk_chunk_in(&walk);
        cursor_out  = blockwalk_chunk_out(&walk);

        if (unlikely(first_block)) {
            first_block = 0;

            /* C_1' = AES-Enc(K_AES, CCC_1) */
            rctx->crypt_fn(ctx->child, rctx->ccc1.bytes, rctx->ccc1.bytes);

            /* C_1 = C_1' xor L */
            eme2_block_xor(cursor_out, &rctx->ccc1, &l);

            /* L = mult-by-alpha(L) */
            eme2_block_gf128mul(&l, &l);

            avail -= EME2_BLOCK_SIZE;
            ++cursor_in;
            ++cursor_out;
        }

        while (avail >= EME2_BLOCK_SIZE) {
            /* C_j = C_j' xor L */
            eme2_block_xor(cursor_out, cursor_in, &l);

            /* L = mult-by-alpha(L) */
            eme2_block_gf128mul(&l, &l);

            avail -= EME2_BLOCK_SIZE;
            ++cursor_in;
            ++cursor_out;
        }
    } while (blockwalk_bytes_left(&walk));
    blockwalk_next_chunk(&walk);

    return 0;
}

int eme2_encrypt(struct ablkcipher_request *req, unsigned int ivsize)
{
    struct crypto_ablkcipher *tfm = crypto_ablkcipher_reqtfm(req);
    unsigned long align = crypto_ablkcipher_alignmask(tfm);
    struct eme2_req_ctx *rctx =
            (void *)PTR_ALIGN((u8 *)ablkcipher_request_ctx(req), align + 1);

    eme2_req_ctx_init(rctx, req, *crypto_cipher_encrypt_one,
                      &crypto_ablkcipher_encrypt);
    return eme2_crypt_start(rctx, ivsize);
}
EXPORT_SYMBOL_GPL(eme2_encrypt);

int eme2_decrypt(struct ablkcipher_request *req, unsigned int ivsize)
{
    struct crypto_ablkcipher *tfm = crypto_ablkcipher_reqtfm(req);
    unsigned long align = crypto_ablkcipher_alignmask(tfm);
    struct eme2_req_ctx *rctx =
            (void *)PTR_ALIGN((u8 *)ablkcipher_request_ctx(req), align + 1);

    eme2_req_ctx_init(rctx, req, *crypto_cipher_decrypt_one,
                      &crypto_ablkcipher_decrypt);
    return eme2_crypt_start(rctx, ivsize);
}
EXPORT_SYMBOL_GPL(eme2_decrypt);


static int encrypt(struct ablkcipher_request *req)
{
    struct crypto_ablkcipher *tfm = crypto_ablkcipher_reqtfm(req);
    unsigned long align = crypto_ablkcipher_alignmask(tfm);
    struct eme2_req_ctx *rctx =
            (void *)PTR_ALIGN((u8 *)ablkcipher_request_ctx(req), align + 1);

    eme2_req_ctx_init(rctx, req, *crypto_cipher_encrypt_one,
                      &crypto_ablkcipher_encrypt);
    return eme2_crypt_start(rctx, crypto_ablkcipher_ivsize(tfm));
}

static int decrypt(struct ablkcipher_request *req)
{
    struct crypto_ablkcipher *tfm = crypto_ablkcipher_reqtfm(req);
    unsigned long align = crypto_ablkcipher_alignmask(tfm);
    struct eme2_req_ctx *rctx =
            (void *)PTR_ALIGN((u8 *)ablkcipher_request_ctx(req), align + 1);

    eme2_req_ctx_init(rctx, req, *crypto_cipher_decrypt_one,
                      &crypto_ablkcipher_decrypt);
    return eme2_crypt_start(rctx, crypto_ablkcipher_ivsize(tfm));
}

static int init_tfm(struct crypto_tfm *tfm)
{
    struct crypto_cipher *cipher;
    struct crypto_ablkcipher *cipher_ecb;
    struct crypto_instance *inst = (void *)tfm->__crt_alg;
    struct eme2_instance_ctx *inst_ctx = crypto_instance_ctx(inst);
    struct eme2_ctx *ctx = crypto_tfm_ctx(tfm);
    unsigned int align;

    cipher_ecb = crypto_spawn_skcipher(&inst_ctx->ecb_spawn);
    if (IS_ERR(cipher_ecb))
        return PTR_ERR(cipher_ecb);

    cipher = crypto_spawn_cipher(&inst_ctx->spawn);
    if (IS_ERR(cipher)) {
        crypto_free_ablkcipher(cipher_ecb);
        return PTR_ERR(cipher);
    }

    ctx->child = cipher;
    ctx->child_ecb = cipher_ecb;

    align = crypto_tfm_alg_alignmask(tfm);
    align &= ~(crypto_tfm_ctx_alignment() - 1);
    tfm->crt_ablkcipher.reqsize = align +
            sizeof(struct eme2_req_ctx) +
            crypto_ablkcipher_reqsize(cipher_ecb);
    return 0;
}

static void exit_tfm(struct crypto_tfm *tfm)
{
    struct eme2_ctx *ctx = crypto_tfm_ctx(tfm);
    crypto_free_cipher(ctx->child);
    crypto_free_ablkcipher(ctx->child_ecb);
    /* clear the xor keys: */
    memzero_explicit(&ctx->key_ad,  sizeof(ctx->key_ad));
    memzero_explicit(&ctx->key_ecb, sizeof(ctx->key_ecb));
}

static struct crypto_instance *alloc(struct rtattr **tb)
{
    struct crypto_instance *inst;
    struct eme2_instance_ctx *ctx;
    struct crypto_alg *alg, *ecb_alg;
    char ecb_name[CRYPTO_MAX_ALG_NAME];
    int err;

    err = crypto_check_attr_type(tb, CRYPTO_ALG_TYPE_BLKCIPHER);
    if (err)
        return ERR_PTR(err);

    alg = crypto_get_attr_alg(tb, CRYPTO_ALG_TYPE_CIPHER,
                              CRYPTO_ALG_TYPE_MASK);
    if (IS_ERR(alg))
        return ERR_CAST(alg);

    /* we only support 16-byte blocks: */
    if (alg->cra_blocksize != EME2_BLOCK_SIZE)
        return ERR_PTR(-EINVAL);

    inst = kzalloc(sizeof(*inst) + sizeof(struct eme2_instance_ctx),
                   GFP_KERNEL);
    if (!inst) {
        inst = ERR_PTR(-ENOMEM);
        goto out_put_alg;
    }
    ctx = crypto_instance_ctx(inst);

    /* prepare spawn for crypto_cipher: */
    err = crypto_init_spawn(&ctx->spawn, alg, inst,
                            CRYPTO_ALG_TYPE_MASK | CRYPTO_ALG_ASYNC);
    if (err)
        goto err_free_inst;

    /* prepare spawn for ECB mode: */
    err = -ENAMETOOLONG;
    if (snprintf(ecb_name, CRYPTO_MAX_ALG_NAME, "ecb(%s)", alg->cra_name)
            >= CRYPTO_MAX_ALG_NAME)
        goto err_drop_spawn;

    crypto_set_skcipher_spawn(&ctx->ecb_spawn, inst);
    err = crypto_grab_skcipher(&ctx->ecb_spawn, ecb_name, 0, 0);
    if (err)
        goto err_drop_spawn;

    /* get the crypto_alg for the ECB mode: */
    ecb_alg = crypto_skcipher_spawn_alg(&ctx->ecb_spawn);

    err = -ENAMETOOLONG;
    if (snprintf(inst->alg.cra_name, CRYPTO_MAX_ALG_NAME, "eme2(%s)",
                 alg->cra_name) >= CRYPTO_MAX_ALG_NAME)
        goto err_drop_ecb_spawn;

    if (snprintf(inst->alg.cra_driver_name, CRYPTO_MAX_ALG_NAME,"eme2(%s,%s)",
                 alg->cra_driver_name, ecb_alg->cra_driver_name)
            >= CRYPTO_MAX_ALG_NAME)
        goto err_drop_ecb_spawn;

    inst->alg.cra_flags = CRYPTO_ALG_TYPE_ABLKCIPHER |
            (ecb_alg->cra_flags & CRYPTO_ALG_ASYNC);
    inst->alg.cra_priority = ecb_alg->cra_priority;
    inst->alg.cra_blocksize = 1;

    if (alg->cra_alignmask < 7)
        inst->alg.cra_alignmask = 7;
    else
        inst->alg.cra_alignmask =
                max(alg->cra_alignmask, ecb_alg->cra_alignmask);

    inst->alg.cra_type = &crypto_ablkcipher_type;

    /* since IV size must be fixed, we arbitrarily choose one block for it: */
    inst->alg.cra_ablkcipher.ivsize = EME2_BLOCK_SIZE;

    inst->alg.cra_ablkcipher.min_keysize =
        2 * EME2_BLOCK_SIZE + alg->cra_cipher.cia_min_keysize;
    inst->alg.cra_ablkcipher.max_keysize =
        2 * EME2_BLOCK_SIZE + alg->cra_cipher.cia_max_keysize;

    inst->alg.cra_ablkcipher.setkey = setkey;
    inst->alg.cra_ablkcipher.encrypt = encrypt;
    inst->alg.cra_ablkcipher.decrypt = decrypt;

    inst->alg.cra_ctxsize = sizeof(struct eme2_ctx);

    inst->alg.cra_init = init_tfm;
    inst->alg.cra_exit = exit_tfm;

out_put_alg:
    crypto_mod_put(alg);
    return inst;

err_drop_ecb_spawn:
    crypto_drop_skcipher(&ctx->ecb_spawn);
err_drop_spawn:
    crypto_drop_spawn(&ctx->spawn);
err_free_inst:
    kzfree(inst);
    crypto_mod_put(alg);
    return ERR_PTR(err);
}

static void free(struct crypto_instance *inst)
{
    struct eme2_instance_ctx *ctx = crypto_instance_ctx(inst);
    crypto_drop_spawn(&ctx->spawn);
    crypto_drop_skcipher(&ctx->ecb_spawn);
    kzfree(inst);
}

static struct crypto_template crypto_tmpl = {
    .name = "eme2",
    .alloc = alloc,
    .free = free,
    .module = THIS_MODULE,
};

static int __init crypto_module_init(void)
{
    int err;

    printk("eme2: Loading module...\n");

    err = crypto_register_template(&crypto_tmpl);
    if (err) {
        return err;
    }
    err = eme2_run_tests();
    if (err) {
        crypto_unregister_template(&crypto_tmpl);
    }
    return err;
}

static void __exit crypto_module_exit(void)
{
    crypto_unregister_template(&crypto_tmpl);
}

module_init(crypto_module_init);
module_exit(crypto_module_exit);

MODULE_LICENSE("GPL");
MODULE_DESCRIPTION("EME2 block cipher mode");
MODULE_ALIAS_CRYPTO("eme2");<|MERGE_RESOLUTION|>--- conflicted
+++ resolved
@@ -24,34 +24,13 @@
 #include <linux/module.h>
 #include <linux/scatterlist.h>
 
-#include "bufwalk.h"
 #include "eme2.h"
 #include "eme2_test.h"
-<<<<<<< HEAD
-#include <crypto/gf128mul.h>
-
-/* the size of auxiliary buffer: */
-#define EME2_AUX_BUFFER_SIZE PAGE_SIZE
-
-struct eme2_ctx {
-   struct crypto_cipher *child;    /* the underlying cipher */
-
-   void *buffer;                   /* auxiliary buffer */
-   unsigned int buffer_size;       /* aux. buffer size */
-
-   be128 key_ad;                   /* K_AD  - the associated data key */
-   be128 key_ecb;                  /* K_ECB - the ECB pass key */
-};
-=======
 #include "blockwalk.h"
->>>>>>> 03851fae
 
 typedef void (*eme2_crypt_fn)(struct crypto_cipher *, u8 *, const u8 *);
 typedef int  (*eme2_crypt_ecb_fn)(struct ablkcipher_request *req);
 
-<<<<<<< HEAD
-static int setkey(struct crypto_tfm *parent, const u8 *key, unsigned int keylen)
-=======
 union eme2_block {
     be128 b128;
     u8 bytes[EME2_BLOCK_SIZE];
@@ -113,7 +92,6 @@
 
 static int setkey(struct crypto_ablkcipher *cipher,
                   const u8 *key, unsigned int keylen)
->>>>>>> 03851fae
 {
     struct crypto_tfm *parent = &cipher->base;
 
